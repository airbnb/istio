// Copyright 2018 Istio Authors
//
// Licensed under the Apache License, Version 2.0 (the "License");
// you may not use this file except in compliance with the License.
// You may obtain a copy of the License at
//
//     http://www.apache.org/licenses/LICENSE-2.0
//
// Unless required by applicable law or agreed to in writing, software
// distributed under the License is distributed on an "AS IS" BASIS,
// WITHOUT WARRANTIES OR CONDITIONS OF ANY KIND, either express or implied.
// See the License for the specific language governing permissions and
// limitations under the License.

package model

import (
	"crypto/tls"
<<<<<<< HEAD
	"crypto/x509"
=======
>>>>>>> bfe10785
	"encoding/json"
	"fmt"
	"io/ioutil"
	"net/http"
	"net/url"
	"strings"
	"sync"
	"sync/atomic"
	"time"

	authn "istio.io/api/authentication/v1alpha1"
	"istio.io/istio/pkg/cache"
	"istio.io/istio/pkg/log"
)

const (
	// https://openid.net/specs/openid-connect-discovery-1_0.html
	// OpenID Providers supporting Discovery MUST make a JSON document available at the path
	// formed by concatenating the string /.well-known/openid-configuration to the Issuer.
	openIDDiscoveryCfgURLSuffix = "/.well-known/openid-configuration"

	// OpenID Discovery web request timeout.
	jwksHTTPTimeOutInSec = 5

	// JwksURI Cache expiration time duration, individual cached JwksURI item will be removed
	// from cache after its duration expires.
	jwksURICacheExpiration = time.Hour * 24

	// JwksURI Cache eviction time duration, cache eviction is done on a periodic basis,
	// jwksURICacheEviction specifies the frequency at which eviction activities take place.
	jwksURICacheEviction = time.Minute * 30

	// JwtPubKeyExpireDuration is the expire duration for JWT public key in the cache.
	// After this duration expire, refresher job will fetch key for the cached item again.
	JwtPubKeyExpireDuration = time.Hour

	// JwtPubKeyEvictionDuration is the life duration for cached item.
	// Cached item will be removed from the cache if it hasn't been used longer than JwtPubKeyEvictionDuration.
	JwtPubKeyEvictionDuration = 24 * 7 * time.Hour

	// JwtPubKeyRefreshInterval is the running interval of JWT pubKey refresh job.
	JwtPubKeyRefreshInterval = time.Minute * 20

	// PublicRootCABundlePath is the path of public root CA bundle in pilot container.
	publicRootCABundlePath = "/cacert.pem"
)

// jwtPubKeyEntry is a single cached entry for jwt public key.
type jwtPubKeyEntry struct {
	pubKey string

	// Cached item will be fetched again by refresher job if (time.now >= expireTime).
	expireTime time.Time

	// Cached item's last used time, which is set in GetPublicKey.
	lastUsedTime time.Time
}

// jwksResolver is resolver for jwksURI and jwt public key.
type jwksResolver struct {
	// cache for jwksURI.
	JwksURICache cache.ExpiringCache

	// cache for JWT public key.
	// map key is jwksURI, map value is jwtPubKeyEntry.
	keyEntries sync.Map

	secureHTTPClient *http.Client
	httpClient       *http.Client
	closing          chan bool
	refreshTicker    *time.Ticker

	expireDuration time.Duration

	// Cached key will be removed from cache if (time.now - cachedItem.lastUsedTime >= evictionDuration), this prevents key cache growing indefinitely.
	evictionDuration time.Duration

	// Refresher job running interval.
	refreshInterval time.Duration

	// How may times refresh job has detected JWT public key change happened, used in unit test.
	keyChangedCount uint64
}

// newJwksResolver creates new instance of jwksResolver.
func newJwksResolver(expireDuration, evictionDuration, refreshInterval time.Duration) *jwksResolver {
	ret := &jwksResolver{
		JwksURICache:     cache.NewTTL(jwksURICacheExpiration, jwksURICacheEviction),
		closing:          make(chan bool, 1),
		expireDuration:   expireDuration,
		evictionDuration: evictionDuration,
		refreshInterval:  refreshInterval,
		httpClient: &http.Client{
			Timeout: jwksHTTPTimeOutInSec * time.Second,

			// TODO: pilot needs to include a collection of root CAs to make external
			// https web request(https://github.com/istio/istio/issues/1419).
			Transport: &http.Transport{
				TLSClientConfig: &tls.Config{InsecureSkipVerify: true},
			},
		},
	}

	caCert, err := ioutil.ReadFile(publicRootCABundlePath)
	if err == nil {
		caCertPool := x509.NewCertPool()
		caCertPool.AppendCertsFromPEM(caCert)
		ret.secureHTTPClient = &http.Client{
			Timeout: jwksHTTPTimeOutInSec * time.Second,
			Transport: &http.Transport{
				TLSClientConfig: &tls.Config{
					RootCAs: caCertPool,
				},
			},
		}
	}

	atomic.StoreUint64(&ret.keyChangedCount, 0)
	go ret.refresher()

	return ret
}

// Set jwks_uri through openID discovery if it's not set in auth policy.
func (r *jwksResolver) SetAuthenticationPolicyJwksURIs(policy *authn.Policy) error {
	if policy == nil {
		return fmt.Errorf("invalid nil policy")
	}

	for _, method := range policy.Peers {
		switch method.GetParams().(type) {
		case *authn.PeerAuthenticationMethod_Jwt:
			policyJwt := method.GetJwt()
			if policyJwt.JwksUri == "" {
				uri, err := r.resolveJwksURIUsingOpenID(policyJwt.Issuer)
				if err != nil {
					log.Warnf("Failed to get jwks_uri for issuer %q: %v", policyJwt.Issuer, err)
					return err
				}
				policyJwt.JwksUri = uri
			}
		}
	}
	for _, method := range policy.Origins {
		// JWT is only allowed authentication method type for Origin.
		policyJwt := method.GetJwt()
		if policyJwt.JwksUri == "" {
			uri, err := r.resolveJwksURIUsingOpenID(policyJwt.Issuer)
			if err != nil {
				log.Warnf("Failed to get jwks_uri for issuer %q: %v", policyJwt.Issuer, err)
				return err
			}
			policyJwt.JwksUri = uri
		}
	}

	return nil
}

// GetPublicKey gets JWT public key and cache the key for future use.
func (r *jwksResolver) GetPublicKey(jwksURI string) (string, error) {
	now := time.Now()
	if val, found := r.keyEntries.Load(jwksURI); found {
		e := val.(jwtPubKeyEntry)

		// Return from cache if it's not expired.
		if e.expireTime.After(now) {
			// Update cached key's last used time.
			e.lastUsedTime = now
			r.keyEntries.Store(jwksURI, e)
			return e.pubKey, nil
		}
	}

	// Fetch key if it's not cached, or cached item is expired.
	resp, err := r.getRemoteContent(jwksURI)
	if err != nil {
		log.Errorf("Failed to fetch pubkey from %q: %v", jwksURI, err)
		return "", err
	}

	pubKey := string(resp)
	r.keyEntries.Store(jwksURI, jwtPubKeyEntry{
		pubKey:       pubKey,
		expireTime:   now.Add(r.expireDuration),
		lastUsedTime: now,
	})

	return pubKey, nil
}

// Resolve jwks_uri through openID discovery and cache the jwks_uri for future use.
func (r *jwksResolver) resolveJwksURIUsingOpenID(issuer string) (string, error) {
	// Set policyJwt.JwksUri if the JwksUri could be found in cache.
	if uri, found := r.JwksURICache.Get(issuer); found {
		return uri.(string), nil
	}

	// Try to get jwks_uri through OpenID Discovery.
	body, err := r.getRemoteContent(issuer + openIDDiscoveryCfgURLSuffix)
	if err != nil {
		log.Errorf("Failed to fetch jwks_uri from %q: %v", issuer+openIDDiscoveryCfgURLSuffix, err)
		return "", err
	}
	var data map[string]interface{}
	if err := json.Unmarshal(body, &data); err != nil {
		return "", err
	}

	jwksURI, ok := data["jwks_uri"].(string)
	if !ok {
		return "", fmt.Errorf("invalid jwks_uri %v in openID discovery configuration", data["jwks_uri"])
	}

	// Set JwksUri in cache.
	r.JwksURICache.Set(issuer, jwksURI)

	return jwksURI, nil
}

func (r *jwksResolver) getRemoteContent(uri string) ([]byte, error) {
	u, err := url.Parse(uri)
	if err != nil {
		log.Errorf("Failed to parse %q", uri)
		return nil, err
	}

	client := r.httpClient
	if strings.EqualFold(u.Scheme, "https") {
		// https client may be uninitialized because of root CA bundle missing.
		if r.secureHTTPClient == nil {
			return nil, fmt.Errorf("pilot does not support fetch public key through https endpoint %q", uri)
		}

		client = r.secureHTTPClient
	}

	resp, err := client.Get(uri)
	if err != nil {
		return nil, err
	}
	defer func() {
		_ = resp.Body.Close()
	}()

	if resp.StatusCode < 200 || resp.StatusCode >= 300 {
		return nil, fmt.Errorf("unsuccessful response from %q", uri)
	}

	body, err := ioutil.ReadAll(resp.Body)
	if err != nil {
		return nil, err
	}

	return body, nil
}

func (r *jwksResolver) refresher() {
	// Wake up once in a while and refresh stale items.
	r.refreshTicker = time.NewTicker(r.refreshInterval)
	for {
		select {
		case now := <-r.refreshTicker.C:
			r.refresh(now)
		case <-r.closing:
			r.refreshTicker.Stop()
			return
		}
	}
}

func (r *jwksResolver) refresh(t time.Time) {
	var wg sync.WaitGroup
	hasChange := false

	r.keyEntries.Range(func(key interface{}, value interface{}) bool {
		now := time.Now()
		jwksURI := key.(string)
		e := value.(jwtPubKeyEntry)

		// Remove cached item if it hasn't been used for a while.
		if now.Sub(e.lastUsedTime) >= r.evictionDuration {
			r.keyEntries.Delete(jwksURI)
			return true
		}

		oldPubKey := e.pubKey

		// key rotation: fetch JWT public key again if it's expired.
		if e.expireTime.Before(t) {
			// Increment the WaitGroup counter.
			wg.Add(1)

			go func() {
				// Decrement the counter when the goroutine completes.
				defer wg.Done()

				resp, err := r.getRemoteContent(jwksURI)
				if err != nil {
					log.Errorf("Cannot fetch JWT public key from %q, %v", jwksURI, err)
					r.keyEntries.Delete(jwksURI)
					return
				}
				newPubKey := string(resp)

				r.keyEntries.Store(jwksURI, jwtPubKeyEntry{
					pubKey:       newPubKey,
					expireTime:   now.Add(r.expireDuration), // Update expireTime even if prev/current keys are the same.
					lastUsedTime: e.lastUsedTime,            // keep original lastUsedTime.
				})

				if oldPubKey != newPubKey {
					hasChange = true
				}
			}()
		}

		return true
	})

	// Wait for all go routine to complete.
	wg.Wait()

	if hasChange {
		atomic.AddUint64(&r.keyChangedCount, 1)
		// TODO(quanlin): send notification to update config and push config to sidecar.
	}
}

// Shut down the refresher job.
// TODO: may need to figure out the right place to call this function.
// (right now calls it from initDiscoveryService in pkg/bootstrap/server.go).
func (r *jwksResolver) Close() {
	r.closing <- true
}<|MERGE_RESOLUTION|>--- conflicted
+++ resolved
@@ -16,10 +16,7 @@
 
 import (
 	"crypto/tls"
-<<<<<<< HEAD
 	"crypto/x509"
-=======
->>>>>>> bfe10785
 	"encoding/json"
 	"fmt"
 	"io/ioutil"
